# @elizaos/plugin-polkadot

A plugin for handling Polkadot blockchain operations, providing wallet management and price fetching capabilities.

## Overview

This plugin provides functionality to:

- Manage Polkadot wallets, including generation, encryption, and import.
- Utilize Polkadot keyring for key management.
- Fetch token prices using CoinMarketCap API.
- Query wallet portfolio information (currently with placeholder balances).
- Interface with Polkadot blockchain via RPC endpoints.
- Cache prices and portfolio data.
- Sign messages and validate signatures using Polkadot keypairs.
- Load existing wallets by wallet number or address.
- Retrieve real-time on-chain data including account balances.
- Query detailed block information by number or hash.
- Get block events with module filtering and limiting options.
- Monitor Polkadot's OpenGov governance referenda.
- Get detailed information about specific governance proposals.
- Access live network status including validator and parachain counts.

### Screenshot

### Quick Start

```bash
# Ensure you have Node.js and pnpm installed
# nvm use 23 && npm install -g pnpm

# Set required environment variables (see Configuration section)
export POLKADOT_RPC_URL="wss://rpc.polkadot.io"
export COINMARKETCAP_API_KEY="your_coinmarketcap_api_key"
# Optional: POLKADOT_PRIVATE_KEY="your_mnemonic_phrase_for_default_wallet_initialization"

# Run the debug script (if available)
# bash ./packages/plugin-polkadot/scripts/debug.sh
```

<<<<<<< HEAD
## Getting Started

### New to ElizaOS

To test this plugin with ElizaOS from scratch, follow these steps:

1. Clone the ElizaOS monorepo: https://github.com/elizaOS/eliza
2. Inside packages, clone the polkadot-plugin repo: https://github.com/Esscrypt/plugin-polkadot
3. Inside the characters folder, link the plugin. example character file: https://gist.github.com/mikirov/74ec0c51255050562b2bdd63ccfc36fb
4. Inside agent folder, add `"@elizaos/plugin-polkadot": "workspace:*"` to the dependencies section in package.json
5. Follow install and build instructions: `pnpm install --no-frozen-lockfile && pnpm build`
6. Start WEB UI: `pnpm start:client`
7. Start Agent: `pnpm start --characters="characters/dobby.character.json"`
8. (Optional) set .env with **POLKADOT_PRIVATE_KEY** and **POLKADOT_RPC_URL**

> Note: When starting the Agent, if **POLKADOT_PRIVATE_KEY** is not set, an error will pop up, but the agent will still run and expect a wallet to get created by the user

9. Go to [http://localhost:5173/](http://localhost:5173/) and interact with the agent.

### Existing ElizaOS Users
=======
## Installation
>>>>>>> 7d41f01 (Initial commit from ElizaOS CLI)

```bash
npm install @elizaos/plugin-polkadot
# or
pnpm add @elizaos/plugin-polkadot
```

## Configuration

The plugin requires the following environment variables:

```env
POLKADOT_RPC_URL=your_polkadot_rpc_endpoint  # Optional - defaults to wss://rpc.polkadot.io
COINMARKETCAP_API_KEY=your_cmc_api_key     # Optional - for fetching token prices
POLKADOT_PRIVATE_KEY=your_mnemonic_phrase  # Optional - for default wallet initialization via initWalletProvider
```

## Usage

Import and register the plugin in your Eliza configuration:

```typescript
import { polkadotPlugin } from "@elizaos/plugin-polkadot"; // Assuming polkadotPlugin is the main export

export default {
  plugins: [polkadotPlugin],
  // ... other configuration
};
```

## Features

### WalletProvider

The `WalletProvider` manages Polkadot wallet operations, key management, and portfolio tracking:

```typescript
import { WalletProvider, initWalletProvider, WalletSourceType, type WalletProviderConstructionParams } from "@elizaos/plugin-polkadot/src/providers/wallet";
import type { IAgentRuntime } from "@elizaos/core";

// Initialize the provider (e.g., from environment settings if POLKADOT_PRIVATE_KEY is set)
// const walletProvider = await initWalletProvider(runtime);

// Or create/import a wallet:
// 1. Generate a new wallet and save its encrypted backup
// const { walletProvider, mnemonic, encryptedBackup } = await WalletProvider.generateNew(
//   "wss://rpc.polkadot.io",
//   "your-strong-password",
//   runtime.cacheManager
// );
// console.log("New Mnemonic (SAVE THIS SECURELY!):", mnemonic);

// 2. Import from mnemonic
// const paramsMnemonic: WalletProviderConstructionParams = {
//   rpcUrl: "wss://rpc.polkadot.io",
//   cacheManager: runtime.cacheManager,
//   source: {
//     type: WalletSourceType.FROM_MNEMONIC,
//     mnemonic: "your twelve or twenty-four word mnemonic phrase",
//   }
// };
// const walletFromMnemonic = new WalletProvider(paramsMnemonic);

// Get wallet address
// const address = walletProvider.getAddress();

// Get formatted portfolio (currently uses placeholder balance)
// const portfolio = await walletProvider.getFormattedPortfolio(runtime);
// console.log(portfolio);

// Fetch prices
// const prices = await walletProvider.fetchPrices();
// console.log("Current DOT price:", prices.nativeToken.usd.toString());
```

### Create Polkadot Wallet Action

The `CreateWalletAction` handles on-demand Polkadot wallet creation with encrypted key storage using a user-supplied password. The mnemonic is returned for secure backup, and the encrypted wallet details are saved to a file.

```typescript
// This action is typically invoked by the agent based on user intent.
// Example of how the handler in `createWallet.ts` works:

import { CreateWalletAction } from "@elizaos/plugin-polkadot/src/actions/createWallet";
import type { IAgentRuntime } from "@elizaos/core";

// Assuming 'runtime' is an IAgentRuntime instance
// const rpcUrl = runtime.getSetting("POLKADOT_RPC_URL") || "wss://rpc.polkadot.io";
// const action = new CreateWalletAction(runtime);

// const { walletAddress, mnemonic } = await action.createWallet({
//   rpcUrl,
//   encryptionPassword: "user-provided-strong-password",
// });

// console.log("Wallet Address:", walletAddress);
// console.log("Mnemonic (store securely!):", mnemonic);
// A file backup is also created in 'polkadot_wallet_backups' directory.
```

## Development

### Building

```bash
pnpm run build
```

### Testing

```bash
pnpm run test
```

## Dependencies

- `@polkadot/keyring`: For managing Polkadot keypairs.
- `@polkadot/util-crypto`: Cryptographic utilities including mnemonic generation and NaCl encryption.
- `@polkadot/util`: Utility functions for string/byte array conversions.
- `@polkadot/api`: For connecting to Polkadot blockchain and querying on-chain data.
- `bignumber.js`: Precise number handling.
- `node-cache`: In-memory caching functionality.
- `zod`: Schema validation for action inputs.
- `fs` (Node.js built-in): For file system operations (wallet backups).
- `path` (Node.js built-in): For path manipulations.
- Other standard dependencies listed in `package.json`.

## API Reference

### Providers

- `WalletProvider`: Manages Polkadot wallet lifecycle (creation, import, encryption), address retrieval, price fetching, and basic portfolio information.
- `nativeWalletProvider`: A higher-level provider that uses `WalletProvider` to expose wallet information (e.g., formatted portfolio) to the agent.
- `networkDataProvider`: Provides real-time network status including block numbers, validator counts, and parachain information.

### Key Interfaces & Enums (from `providers/wallet.ts`)

```typescript
export enum WalletSourceType {
    NEW = 'new',
    FROM_MNEMONIC = 'fromMnemonic',
    FROM_ENCRYPTED_JSON = 'fromEncryptedJson',
    FROM_ENCRYPTED_FILE = 'fromEncryptedFile',
}

export interface WalletProviderConstructionParams {
    rpcUrl: string;
    cacheManager: ICacheManager; // from @elizaos/core
    source: WalletProviderSource; // Union of specific source types
}

interface WalletPortfolio {
    totalUsd: string;
    totalNativeToken: string;
}

interface Prices {
    nativeToken: { usd: BigNumber }; // BigNumber from bignumber.js
}
```

### Configuration Constants (from `providers/wallet.ts`)

```typescript
const PROVIDER_CONFIG = {
    MAINNET_RPC: "https://rpc.polkadot.io", // Default Polkadot RPC
    RPC_API_KEY: "", // Placeholder, not currently used for Polkadot RPC
    NATIVE_TOKEN_SYMBOL: "DOT", // Native token symbol for price fetching
    COINMARKETCAP_API_URL: "https://pro-api.coinmarketcap.com/v1/cryptocurrency/quotes/latest",
    MAX_RETRIES: 3, // For API calls
    RETRY_DELAY: 2000, // Initial retry delay in ms
    NATIVE_TOKEN_DECIMALS: BigInt(10000000000), // Polkadot native token (DOT) has 10 decimals
    WALLET_BACKUP_DIRNAME: "polkadot_wallet_backups", // Directory for encrypted wallet backups
    DEFAULT_KEYRING_TYPE: 'sr25519' as const, // Default crypto type for new keypairs
    DEFAULT_KEYRING_SS58_FORMAT: 2, // Default SS58 address format (Polkadot Relay Chain)
};
```

## Common Issues/Troubleshooting

### Issue: Price Fetching Failure

- **Cause**: Missing or invalid `COINMARKETCAP_API_KEY`, network connectivity issues, or CoinMarketCap API service problems.
- **Solution**: Ensure `COINMARKETCAP_API_KEY` is correctly set in environment variables and is valid. Check network connection.

### Issue: Wallet Creation/Import Fails

- **Cause**: Incorrect password for decryption, corrupted backup file, file not found, or issues with mnemonic phrase.
- **Solution**: Verify the password. Ensure the backup file path is correct and the file is intact. Double-check the mnemonic phrase for typos or incorrect word count.

### Issue: `Error: No keypairs available in the keyring to get an address.`
- **Cause**: Attempting to get an address from a `WalletProvider` instance that was initialized with `WalletSourceType.NEW` but no keys have been added yet, or all keys were removed.
- **Solution**: Ensure a keypair is added to the keyring (e.g., after `WalletSourceType.FROM_MNEMONIC` or by explicitly adding one) before calling `getAddress()`.

### Issue: Block/Event Queries Fail

- **Cause**: Invalid block number/hash, RPC endpoint issues, or network connectivity problems.
- **Solution**: Verify block numbers/hashes exist. Check RPC endpoint status and try alternative endpoints.

## Security Best Practices

- **Store Mnemonics Securely**: The mnemonic phrase is the master key to the wallet. It should be stored offline, in a secure location, and never shared.
- **Use Strong Passwords**: For encrypting wallet backups, use strong, unique passwords.
- **Backup Encrypted Files**: Keep backups of the encrypted wallet files in a secure, separate location.
- **Validate Addresses**: When interacting with wallets (though not yet implemented for sending), always double-check addresses.
- **Keep Dependencies Updated**: Regularly update dependencies to include the latest security patches, especially for cryptographic libraries.

## Future Enhancements

1.  **Transaction Capabilities**:
    *   Implement sending DOT.
    *   Support for interacting with parachain assets.
    *   Smart contract interaction capabilities.
2.  **Staking and Governance Participation**:
    *   Allow users to stake DOT.
    *   View staking information and rewards.
    *   Participate in Polkadot governance.
3.  **Multi-Account Management**: Allow managing multiple addresses/keypairs within a single `WalletProvider` instance.
4.  **Hardware Wallet Integration**: Support for popular hardware wallets like Ledger.
5.  **Enhanced Portfolio**: More detailed portfolio breakdown, including different tokens and their values.
6.  **Cross-Chain Functionality**: Explore interactions with other chains via Polkadot's XCM.
7.  **NFT Support**: Viewing and managing NFTs on Polkadot and its parachains.

We welcome community feedback and contributions to help prioritize these enhancements.

## Contributing

Contributions are welcome! Please see the main Eliza project's `CONTRIBUTING.md` file for more information.

## Credits

This plugin integrates with and builds upon several key technologies:

- [Polkadot Network](https://polkadot.network/): The sharded protocol that enables scalable, interoperable, and secure blockchain networks.
- [@polkadot/keyring](https://www.npmjs.com/package/@polkadot/keyring): Polkadot's official keyring library.
- [@polkadot/util-crypto](https://www.npmjs.com/package/@polkadot/util-crypto) & [@polkadot/util](https://www.npmjs.com/package/@polkadot/util): Polkadot's utility and crypto libraries.
- [@polkadot/api](https://www.npmjs.com/package/@polkadot/api): Official Polkadot JavaScript API for blockchain interaction.
- [CoinMarketCap API](https://coinmarketcap.com/api/): Used for fetching token price data.
- [bignumber.js](https://github.com/MikeMcl/bignumber.js/): Precise number handling.
- [node-cache](https://github.com/node-cache/node-cache): Caching functionality.

Special thanks to:

- Parity Technologies and Web3 Foundation for their work on Polkadot and Substrate.
- The Polkadot/Substrate developer community.
- The Eliza community for their contributions and feedback.

For more information about Polkadot:

- [Polkadot Wiki](https://wiki.polkadot.network/)
- [Polkadot Documentation](https://polkadot.network/docs/en/)
- [Substrate Developer Hub](https://substrate.dev/)

## License

<<<<<<< HEAD
This plugin is part of the Eliza project. See the main project repository for license information.
=======
This plugin is part of the Eliza project. See the main project repository for license information.
>>>>>>> 7d41f01 (Initial commit from ElizaOS CLI)<|MERGE_RESOLUTION|>--- conflicted
+++ resolved
@@ -38,7 +38,6 @@
 # bash ./packages/plugin-polkadot/scripts/debug.sh
 ```
 
-<<<<<<< HEAD
 ## Getting Started
 
 ### New to ElizaOS
@@ -59,9 +58,6 @@
 9. Go to [http://localhost:5173/](http://localhost:5173/) and interact with the agent.
 
 ### Existing ElizaOS Users
-=======
-## Installation
->>>>>>> 7d41f01 (Initial commit from ElizaOS CLI)
 
 ```bash
 npm install @elizaos/plugin-polkadot
@@ -317,8 +313,4 @@
 
 ## License
 
-<<<<<<< HEAD
-This plugin is part of the Eliza project. See the main project repository for license information.
-=======
-This plugin is part of the Eliza project. See the main project repository for license information.
->>>>>>> 7d41f01 (Initial commit from ElizaOS CLI)+This plugin is part of the Eliza project. See the main project repository for license information.